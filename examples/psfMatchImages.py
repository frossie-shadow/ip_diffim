# 
# LSST Data Management System
# Copyright 2008, 2009, 2010 LSST Corporation.
# 
# This product includes software developed by the
# LSST Project (http://www.lsst.org/).
#
# This program is free software: you can redistribute it and/or modify
# it under the terms of the GNU General Public License as published by
# the Free Software Foundation, either version 3 of the License, or
# (at your option) any later version.
# 
# This program is distributed in the hope that it will be useful,
# but WITHOUT ANY WARRANTY; without even the implied warranty of
# MERCHANTABILITY or FITNESS FOR A PARTICULAR PURPOSE.  See the
# GNU General Public License for more details.
# 
# You should have received a copy of the LSST License Statement and 
# the GNU General Public License along with this program.  If not, 
# see <http://www.lsstcorp.org/LegalNotices/>.
#

import sys, os
import lsst.afw.image as afwImage
import lsst.afw.math as afwMath
import lsst.ip.diffim as ipDiffim
import lsst.pex.logging as pexLog

verbosity = 3
pexLog.Trace_setVerbosity('lsst.ip.diffim', verbosity)

<<<<<<< HEAD
=======
imageProcDir  = eups.productDir("ip_diffim")
defPolicyPath = os.path.join(imageProcDir, "policy", "ImageSubtractStageDictionary.paf")

>>>>>>> f46821ff
imageToConvolve     = afwImage.MaskedImageF(sys.argv[1])
imageToNotConvolve  = afwImage.MaskedImageF(sys.argv[2])
outputImage         = sys.argv[3]

policy              = ipDiffim.makeDefaultPolicy()
policy.getPolicy("detectionPolicy").set("detThreshold", 5.0)
policy.set("kernelBasisSet", "alard-lupton")
policy.set("usePcaForSpatialKernel", False)
policy.set("spatialKernelOrder", 1)
policy.set('fitForBackground', True)

spatialKernel, spatialBg, kernelCellSet = ipDiffim.psfMatchImageToImage(imageToConvolve,
                                                                        imageToNotConvolve,
                                                                        policy)
 
cMi = afwImage.MaskedImageF(imageToConvolve.getDimensions())
afwMath.convolve(cMi, imageToConvolve, spatialKernel, False)
cMi.writeFits(outputImage)
<|MERGE_RESOLUTION|>--- conflicted
+++ resolved
@@ -29,12 +29,6 @@
 verbosity = 3
 pexLog.Trace_setVerbosity('lsst.ip.diffim', verbosity)
 
-<<<<<<< HEAD
-=======
-imageProcDir  = eups.productDir("ip_diffim")
-defPolicyPath = os.path.join(imageProcDir, "policy", "ImageSubtractStageDictionary.paf")
-
->>>>>>> f46821ff
 imageToConvolve     = afwImage.MaskedImageF(sys.argv[1])
 imageToNotConvolve  = afwImage.MaskedImageF(sys.argv[2])
 outputImage         = sys.argv[3]
